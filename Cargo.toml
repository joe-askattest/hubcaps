--- conflicted
+++ resolved
@@ -15,11 +15,7 @@
 
 [build-dependencies]
 serde_codegen = "0.7"
-<<<<<<< HEAD
 syntex = "0.33"
-=======
-syntex = "0.32"
->>>>>>> 50b4d06f
 
 [dependencies]
 log = "0.3"
